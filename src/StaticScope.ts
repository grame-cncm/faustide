--- conflicted
+++ resolved
@@ -18,10 +18,6 @@
     xLabel?: string;
     yLabel?: string;
     values: number[];
-<<<<<<< HEAD
-    freq?: number;
-=======
->>>>>>> 45365153
 };
 export type TDrawOptions = {
     drawMode: "offline" | "continuous" | "onevent" | "manual";
@@ -195,21 +191,12 @@
             ctx.stroke();
         }
         eventsToDraw.forEach(params => this.drawEvent(...params));
-<<<<<<< HEAD
-        if (cursor) {
-            const statsToDraw: TStatsToDraw = { values: [] };
-            const $cursor = Math.round($0 + cursor.x / gridX);
-            statsToDraw.values = [];
-            statsToDraw.x = ($cursor - $0) * gridX;
-            statsToDraw.index = $cursor;
-=======
         if (cursor && cursor.x > left && cursor.y < h - bottom) {
             const statsToDraw: TStatsToDraw = { values: [] };
             const $cursor = Math.round($0 + (cursor.x - left) / gridX);
             statsToDraw.values = [];
             statsToDraw.x = ($cursor - $0) * gridX + left;
             statsToDraw.xLabel = $cursor.toFixed(0);
->>>>>>> 45365153
             const $j = wrap($cursor, $, l);
             for (let i = 0; i < t.length; i++) {
                 const samp = t[i][$j];
@@ -295,21 +282,12 @@
             ctx.stroke();
         }
         eventsToDraw.forEach(params => this.drawEvent(...params));
-<<<<<<< HEAD
-        if (cursor) {
-            const statsToDraw: TStatsToDraw = { values: [] };
-            const $cursor = Math.round($0 + cursor.x / gridX);
-            statsToDraw.values = [];
-            statsToDraw.x = ($cursor - $0) * gridX;
-            statsToDraw.index = $cursor;
-=======
         if (cursor && cursor.x > left && cursor.y < h - bottom) {
             const statsToDraw: TStatsToDraw = { values: [] };
             const $cursor = Math.round($0 + (cursor.x - left) / gridX);
             statsToDraw.values = [];
             statsToDraw.x = ($cursor - $0) * gridX + left;
             statsToDraw.xLabel = $cursor.toFixed(0);
->>>>>>> 45365153
             const $j = wrap($cursor, $, l);
             for (let i = 0; i < t.length; i++) {
                 const samp = t[i][$j];
@@ -359,16 +337,6 @@
             ctx.fill();
         }
         eventsToDraw.forEach(params => this.drawEvent(...params));
-<<<<<<< HEAD
-        if (cursor) {
-            const statsToDraw: TStatsToDraw = { values: [] };
-            const $cursor = Math.round($0 + cursor.x / gridX);
-            statsToDraw.values = [];
-            statsToDraw.x = ($cursor - $0) * gridX;
-            statsToDraw.index = $cursor;
-            const $j = wrap($cursor, $ - $ % fftBins, l);
-            statsToDraw.freq = ($j % fftBins) / fftBins * d.sampleRate / 2;
-=======
         if (cursor && cursor.x > left && cursor.y < h - bottom) {
             const statsToDraw: TStatsToDraw = { values: [] };
             const $cursor = $0 + Math.round((cursor.x - left) / gridX);
@@ -376,7 +344,6 @@
             statsToDraw.x = ($cursor - $0) * gridX + left;
             statsToDraw.xLabel = indexToFreq($cursor, fftBins, d.sampleRate).toFixed(0);
             const $j = wrap($cursor, $f, l);
->>>>>>> 45365153
             for (let i = 0; i < f.length; i++) {
                 const samp = f[i][$j];
                 if (samp) statsToDraw.values.push(samp);
@@ -414,30 +381,16 @@
         }
         ctx.restore();
         eventsToDraw.forEach(params => this.drawEvent(...params));
-<<<<<<< HEAD
-        if (cursor) {
-            const statsToDraw: TStatsToDraw = { values: [] };
-            const gridX = w / ($1fft - $0fft);
-            const gridY = h / f.length / fftBins;
-            const $fft = Math.floor($0fft + cursor.x / gridX);
-=======
         if (cursor && cursor.x > left && cursor.y < h - bottom) {
             const statsToDraw: TStatsToDraw = { values: [] };
             const gridX = (w - left) / ($1fft - $0fft);
             const gridY = (h - bottom) / f.length / fftBins;
             const $fft = $0fft + Math.floor((cursor.x - left) / gridX);
->>>>>>> 45365153
             const $ch = Math.floor(cursor.y / gridY / fftBins);
             const $bin = Math.floor((h - bottom - cursor.y) / gridY) % fftBins;
             const $cursor = $fft * fftBins + $bin;
-<<<<<<< HEAD
-            statsToDraw.index = $cursor;
-            const $j = wrap($cursor, $ - $ % fftBins, f[0].length);
-            statsToDraw.freq = ($j % fftBins) / fftBins * d.sampleRate / 2;
-=======
             const $j = wrap($cursor, $f, f[0].length);
             const freq = ($j % fftBins) / fftBins * d.sampleRate / 2;
->>>>>>> 45365153
             const samp = f[$ch][$j];
             if (samp) statsToDraw.values = [samp];
             statsToDraw.x = ($fft - $0fft + 0.5) * gridX + left;
@@ -646,11 +599,6 @@
         if (yLabel) ctx.fillText(yLabel, 40, Math.max(10, y), 40);
         ctx.textBaseline = "bottom";
         const right: string[] = [];
-<<<<<<< HEAD
-        if (typeof index === "number") right.push("@" + index);
-        if (freq) right.push("@" + freq.toFixed(0) + "Hz");
-=======
->>>>>>> 45365153
         values.forEach(v => right.push(v.toFixed(3)));
         ctx.fillStyle = "rgba(0, 0, 0, 0.75)";
         ctx.fillRect(w - 50, 0, 60, right.length * 15 + 5);
