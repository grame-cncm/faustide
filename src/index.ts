/* eslint-disable newline-per-chained-call */
/* eslint-disable @typescript-eslint/no-use-before-define */
/* eslint-disable no-use-before-define */
// import { Faust } from "faust2webaudio";
// TODO
// webworkerify
// bargraph in scopes
// touch
// plot scope
// init params with getNode
// horizontal scroll
// File name strip and trim

import * as monaco from "monaco-editor"; // eslint-disable-line import/no-unresolved
import webmidi, { Input, WebMidiEventConnected, WebMidiEventDisconnected } from "webmidi";
import * as QRCode from "qrcode";
import * as WaveSurfer from "wavesurfer.js";
import { FaustScriptProcessorNode, FaustAudioWorkletNode, Faust } from "faust2webaudio";
import { Key2Midi } from "./Key2Midi";
import { Scope } from "./Scope";
import * as faustlang from "./monaco-faust";
import "bootstrap/js/dist/dropdown";
import "bootstrap/js/dist/tab";
import "bootstrap/js/dist/tooltip";
import "bootstrap/js/dist/modal";
import "@fortawesome/fontawesome-free/css/all.css";
import "bootstrap/scss/bootstrap.scss";
import "./index.scss";
import { StaticScope } from "./StaticScope";
import { Analyser } from "./Analyser";
import { FileManager } from "./FileManager";

declare global {
    interface Window {
        AudioContext: typeof AudioContext;
        webkitAudioContext: typeof AudioContext;
        AudioWorklet?: typeof AudioWorklet; // eslint-disable-line no-undef
        faustEnv: FaustEditorEnv;
    }
    interface HTMLMediaElement extends HTMLElement {
        setSinkId?(sinkId: string): Promise<undefined>;
        src: string;
    }
}
type FaustEditorEnv = {
    audioEnv: FaustEditorAudioEnv;
    midiEnv: FaustEditorMIDIEnv;
    uiEnv: FaustEditorUIEnv;
    compileOptions: FaustEditorCompileOptions;
    editor: monaco.editor.IStandaloneCodeEditor;
    jQuery: JQueryStatic;
    faust: Faust;
};
type FaustEditorAudioEnv = {
    audioCtx?: AudioContext;
    splitterInput?: ChannelSplitterNode;
    analyserInput?: AnalyserNode;
    splitterOutput?: ChannelSplitterNode;
    analyserOutput?: AnalyserNode;
    inputs?: { [deviceId: string]: MediaStreamAudioSourceNode | MediaElementAudioSourceNode };
    currentInput?: string;
    destination?: MediaStreamAudioDestinationNode | AudioDestinationNode;
    dsp?: FaustScriptProcessorNode | FaustAudioWorkletNode;
    dspConnectedToOutput: boolean;
    dspConnectedToInput: boolean;
    inputEnabled: boolean;
    outputEnabled: boolean;
};
type FaustEditorMIDIEnv = {
    input: Input;
};
type FaustEditorUIEnv = {
    analysersInited: boolean;
    inputScope: Scope;
    outputScope: Scope;
    plotScope: StaticScope;
    uiPopup?: Window;
    analyser: Analyser;
    fileManager: FileManager;
};
type FaustEditorCompileOptions = {
    mainFileIndex?: number;
    useWorklet: boolean;
    bufferSize: 128 | 256 | 512 | 1024 | 2048 | 4096;
    saveCode: boolean;
    saveParams: boolean;
    saveDsp: boolean;
    realtimeCompile: boolean;
    popup: boolean;
    voices: number;
    plotMode: "offline" | "continuous" | "onevent" | "manual";
    plot: number;
    plotSR: number;
    plotFFT: 256 | 1024 | 4096;
    plotFFTOverlap: 1 | 2 | 4 | 8;
    drawSpectrogram: boolean;
    args: { [key: string]: any };
};
type FaustExportTargets = { [platform: string]: string[] };

const supportAudioWorklet = !!window.AudioWorklet;
let supportMediaStreamDestination = !!(window.AudioContext || window.webkitAudioContext).prototype.createMediaStreamDestination && !!HTMLAudioElement.prototype.setSinkId;
const VERSION = "1.0.0";

$(async () => {
    /**
     * Async Load Faust Core
     * Use import() for webpack code splitting, needs babel-dynamic-import
     */
    const { Faust } = await import("faust2webaudio");
    const faust = new Faust({ wasmLocation: "./libfaust-wasm.wasm", dataLocation: "./libfaust-wasm.data" });
    await faust.ready;
    /**
     * To save dsp table to localStorage
     */
    const saveEditorDspTable = () => {
        localStorage.setItem("faust_editor_dsp_table", faust.stringifyDspTable());
    };
    /**
     * To load dsp table from localStorage
     */
    const loadEditorDspTable = () => {
        const str = localStorage.getItem("faust_editor_dsp_table");
        if (str) faust.parseDspTable(str);
    };
    /**
     * To save editor params to localStorage
     */
    const saveEditorParams = () => {
        const str = JSON.stringify(compileOptions);
        localStorage.setItem("faust_editor_params", str);
    };
    /**
     * To load editor params from localStorage
     *
     * @returns {(FaustEditorCompileOptions | {})}
     */
    const loadEditorParams = (): FaustEditorCompileOptions | {} => {
        const clientVersion = localStorage.getItem("faust_editor_version");
        if (clientVersion !== VERSION) return {};
        const str = localStorage.getItem("faust_editor_params");
        if (!str) return {};
        try {
            return JSON.parse(localStorage.getItem("faust_editor_params")) as FaustEditorCompileOptions;
        } catch (e) {
            return {};
        }
    };
    /**
     * To load all files from localStorage
     *
     */
    const loadProject = () => {
        faust.fs.mkdir("project");
        let project: { [name: string]: string };
        try {
            project = JSON.parse(localStorage.getItem("faust_editor_project")) || {};
        } catch (e) {
            project = {};
        }
        for (const fileName in project) {
            faust.fs.writeFile("project/" + fileName, project[fileName]);
        }
    };
    /**
     * To show Error at bottom of center
     *
     * @param {string} str
     */
    const showError = (str: string) => {
        $(".alert-faust-code>span").text(str);
        $("#alert-faust-code").css("visibility", "visible");
    };
    /**
     * Async Load Monaco Editor Core
     * Use import() for webpack code splitting, needs babel-dynamic-import
     */
    const editor = await initEditor();
    editor.layout(); // Each time force editor to fill div
    // Editor and Diagram
    let editorDecoration: string[] = []; // lines with error
    /**
     * Generate diagram only
     *
     * @param {string} code
     * @returns {{ success: boolean; error?: Error }}
     */
    const getDiagram = (code: string): { success: boolean; error?: Error } => {
        let strSvg: string; // Diagram SVG as string
        editorDecoration = editor.deltaDecorations(editorDecoration, []);
        try {
<<<<<<< HEAD
            const args: string[] = [];
            compileOptions.args["-I"].forEach((s: string) => args.push("-I", s));
            strSvg = faust.getDiagram(code, args);
=======
            strSvg = faust.getDiagram(code, compileOptions.args);
>>>>>>> 93f2182f
        } catch (e) {
            /**
             * Parse Faust-generated error message to locate the lines with error
             */
            const matchLine = e.toString().match(/FaustDSP : (\d+)/);
            if (matchLine) {
                const line = matchLine[1];
                editorDecoration = editor.deltaDecorations(editorDecoration, [{
                    range: new monaco.Range(line, 1, line, 1),
                    options: { isWholeLine: true, linesDecorationsClassName: "monaco-decoration-error" }
                }]);
            }
            showError(e);
            return { error: e, success: false };
        }
        // const $svg = $("#diagram-svg>svg");
        // const curWidth = $svg.length ? $svg.width() : "100%"; // preserve current zoom
        const svg = $<SVGSVGElement>(strSvg).filter("svg")[0];
        const width = Math.min($("#diagram").width(), $("#diagram").height() / svg.height.baseVal.value * svg.width.baseVal.value);
        $("#diagram-svg").empty().append(svg).children("svg").width(width); // replace svg;
        $("#diagram-default").hide(); // hide "No Diagram" info
        $("#alert-faust-code").css("visibility", "hidden"); // Supress error shown
        $("#diagram-svg").show(); // Show diagram div (if first time after opening page)
        return { success: true };
    };
    /**
     * Generate both diagram and dsp
     *
     * @param {string} code
     * @returns {{ success: boolean; error?: Error }}
     */
    const runDsp = async (codeIn: string): Promise<{ success: boolean; error?: Error }> => {
        const code = `declare filename "${uiEnv.fileManager.mainFileName}"; declare name "${uiEnv.fileManager.mainFileNameWithoutSuffix}"; ${codeIn}`;
        const audioCtx = audioEnv.audioCtx;
        const input = audioEnv.inputs[audioEnv.currentInput];
        let splitter = audioEnv.splitterOutput;
        const analyser = audioEnv.analyserOutput;
        if (!audioCtx) { // If audioCtx not init yet
            await initAudioCtx(audioEnv);
            initAnalysersUI(uiEnv, audioEnv);
        }
        const { useWorklet, bufferSize, voices, args } = compileOptions;
        let node: FaustScriptProcessorNode | FaustAudioWorkletNode;
        try {
            // const getDiagramResult = getDiagram(code);
            // if (!getDiagramResult.success) throw getDiagramResult.error;
            node = await faust.getNode(code, { audioCtx, useWorklet, bufferSize, voices, args, plotHandler: uiEnv.analyser.plotHandler });
            if (!node) throw new Error("Unknown Error in WebAudio Node.");
        } catch (e) { /*
            const uiWindow = ($("#iframe-faust-ui")[0] as HTMLIFrameElement).contentWindow;
            uiWindow.postMessage(JSON.stringify({ type: "clear" }), "*");
            $("#faust-ui-default").show();
            $("#iframe-faust-ui").css("visibility", "hidden");
            $("#output-analyser-ui").hide();
            refreshDspUI(); */
            showError(e);
            return { success: false, error: e };
        }
        /**
         * Push get diagram to end of scheduler
         * generate diagram only when the tab is active
         */
        if ($("#tab-diagram").hasClass("active")) setTimeout(getDiagram, 0, code);
        $("#tab-diagram").off("show.bs.tab").one("show.bs.tab", () => getDiagram(code));
        if (audioEnv.dsp) { // Disconnect current
            const dsp = audioEnv.dsp;
            if (audioEnv.dspConnectedToInput) {
                input.disconnect(dsp);
                audioEnv.dspConnectedToInput = false;
            }
            dsp.disconnect();
            audioEnv.dspConnectedToOutput = false;
            delete audioEnv.dsp;
        }
        /**
         * Update the dsp with saved params
         */
        let dspParams: { [path: string]: number } = {};
        if (compileOptions.saveParams) {
            const strDspParams = localStorage.getItem("faust_editor_dsp_params");
            if (strDspParams) {
                dspParams = JSON.parse(strDspParams);
                for (const path in dspParams) {
                    if (node.getParams().indexOf(path) !== -1) {
                        node.setParamValue(path, dspParams[path]);
                    }
                }
            }
        }
        audioEnv.audioCtx.resume().then(() => { // Resume audioContext for firefox
            /**
             * Connect the dsp to graph (use a new splitter)
             */
            audioEnv.dsp = node;
            const channelsCount = node.getNumOutputs();
            if (!splitter || splitter.numberOfOutputs !== channelsCount) {
                if (splitter) splitter.disconnect(analyser);
                splitter = audioCtx.createChannelSplitter(channelsCount);
                delete audioEnv.splitterOutput;
                audioEnv.splitterOutput = splitter;
                uiEnv.outputScope.splitter = splitter;
                uiEnv.outputScope.channels = channelsCount;
                uiEnv.outputScope.channel = Math.min(uiEnv.outputScope.channel, channelsCount - 1);
                splitter.connect(analyser, uiEnv.outputScope.channel);
            }
            if (audioEnv.inputEnabled && node.getNumInputs()) {
                audioEnv.inputs[audioEnv.currentInput].connect(node);
                audioEnv.dspConnectedToInput = true;
            }
            node.connect(splitter);
            if (audioEnv.outputEnabled) {
                node.connect(audioEnv.destination);
                audioEnv.dspConnectedToOutput = true;
            }
        });
        /**
         * Bind dsp params to ui interface
         * as UI is in an iframe and a popup window,
         * send a message with params into the window
         * bind events on param change
         */
        const bindUI = () => {
            const callback = () => {
                const msg = { type: "ui", json: node.getJSON() };
                /**
                 * Post param list json
                 */
                uiWindow.postMessage(msg, "*");
                if (uiEnv.uiPopup) uiEnv.uiPopup.postMessage(msg, "*");
                /**
                 * set handler for param changed of dsp
                 * send current value to window
                 */
                node.setOutputParamHandler((path: string, value: number) => {
                    const msg = { path, value, type: "param" };
                    uiWindow.postMessage(msg, "*");
                    if (uiEnv.uiPopup) uiEnv.uiPopup.postMessage(msg, "*");
                });
                /**
                 * Post current param values
                 */
                if (compileOptions.saveParams) {
                    const params = node.getParams();
                    for (const path in dspParams) {
                        if (params.indexOf(path) !== -1) {
                            const msg = { path, value: dspParams[path], type: "param" };
                            uiWindow.postMessage(msg, "*");
                            if (uiEnv.uiPopup) uiEnv.uiPopup.postMessage(msg, "*");
                        }
                    }
                }
            };
            /**
             * if window is opened, bind directly, else bind when window is loaded.
             */
            const uiWindow = ($("#iframe-faust-ui")[0] as HTMLIFrameElement).contentWindow;
            if (!compileOptions.popup || (uiEnv.uiPopup && !uiEnv.uiPopup.closed)) callback();
            else {
                uiEnv.uiPopup = window.open("faust_ui.html", "Faust DSP", "directories=no,titlebar=no,toolbar=no,location=no,status=no,menubar=no,scrollbars=no,resizable=no,width=800,height=600");
                uiEnv.uiPopup.onload = callback;
            }
        };
        bindUI();
        $("#alert-faust-code").css("visibility", "hidden"); // Supress error alert
        $("#faust-ui-default").hide(); // Hide "No DSP yet" info
        $("#nav-item-faust-ui").show(); // Show DSP UI tab
        $("#iframe-faust-ui").css("visibility", "visible"); // Show iframe
        $("#output-analyser-ui").show(); // Show dsp info on right panel
        refreshDspUI(node); // update dsp info
        saveEditorDspTable(); // Save the new DSP table to localStorage
        return { success: true };
    };
    let rtCompileTimer: NodeJS.Timeout;
    const audioEnv: FaustEditorAudioEnv = { dspConnectedToInput: false, dspConnectedToOutput: false, inputEnabled: false, outputEnabled: false };
    const midiEnv: FaustEditorMIDIEnv = { input: null };
    const uiEnv: FaustEditorUIEnv = { analysersInited: false, inputScope: null, outputScope: null, plotScope: undefined, analyser: new Analyser(16, "continuous"), fileManager: undefined };
    const compileOptions: FaustEditorCompileOptions = { useWorklet: false, bufferSize: 1024, saveCode: true, saveParams: false, saveDsp: false, realtimeCompile: true, popup: false, voices: 0, plotMode: "offline", plot: 256, plotSR: 48000, plotFFT: 256, plotFFTOverlap: 2, drawSpectrogram: false, ...loadEditorParams(), args: { "-I": ["libraries/", "project/"] } };
    const faustEnv: FaustEditorEnv = { audioEnv, midiEnv, uiEnv, compileOptions, jQuery, editor, faust };
    localStorage.setItem("faust_editor_version", VERSION);
    uiEnv.plotScope = new StaticScope({ container: $<HTMLDivElement>("#plot-ui")[0] });
    uiEnv.analyser.drawHandler = uiEnv.plotScope.draw;
    uiEnv.analyser.getSampleRate = () => (compileOptions.plotMode === "offline" ? compileOptions.plotSR : audioEnv.audioCtx.sampleRate);
    if (compileOptions.saveCode) loadProject(); else faust.fs.mkdir("project");
    uiEnv.fileManager = new FileManager({
        container: $<HTMLDivElement>("#filemanager")[0],
        fs: faust.fs,
        path: "project/",
        $mainFile: compileOptions.mainFileIndex || 0,
        selectHandler: (fileName, content) => editor.setValue(content),
        saveHandler: (fileName: string, content: string, mainCode: string) => {
            let project: { [name: string]: string };
            try {
                project = JSON.parse(localStorage.getItem("faust_editor_project")) || {};
            } catch (e) {
                project = {};
            }
            project[fileName] = content;
            try {
                localStorage.setItem("faust_editor_project", JSON.stringify(project));
            } catch (e) {
                showError(e);
            }
            clearTimeout(rtCompileTimer);
            if (compileOptions.realtimeCompile) rtCompileTimer = setTimeout(audioEnv.dsp ? runDsp : getDiagram, 1000, mainCode);
        },
        deleteHandler: (fileName, mainCode) => {
            let project: { [name: string]: string };
            try {
                project = JSON.parse(localStorage.getItem("faust_editor_project")) || {};
            } catch (e) {
                return;
            }
            delete project[fileName];
            localStorage.setItem("faust_editor_project", JSON.stringify(project));
            if (compileOptions.realtimeCompile) {
                if (audioEnv.dsp) runDsp(mainCode);
                else getDiagram(mainCode);
            }
        },
        mainFileChangeHandler: (index, mainCode) => {
            compileOptions.mainFileIndex = index;
            saveEditorParams();
            if (compileOptions.realtimeCompile) {
                if (audioEnv.dsp) runDsp(mainCode);
                else getDiagram(mainCode);
            }
        }
    });
    if (compileOptions.saveDsp) loadEditorDspTable();

    /**
     * Bind DOM events
     */
    // Alerts
    $(".alert>.close").on("click", e => $(e.currentTarget).parent().css("visibility", "hidden"));
    $(".a-alert-faust-code-detail").on("click", e => $("#modal-alert-faust-code-detail .modal-body").text($(e.currentTarget).siblings("span").text()));
    // Tooltips
    $('[data-toggle="tooltip"]').tooltip({ trigger: "hover", boundary: "viewport" });
    $("#btn-export").tooltip({ trigger: "hover", boundary: "viewport" });
    $("#btn-share").tooltip({ trigger: "hover", boundary: "viewport" });
    /**
     * Left panel options
     */
    // Voices
    $<HTMLSelectElement>("#select-voices").on("change", (e) => {
        compileOptions.voices = +e.currentTarget.value;
        saveEditorParams();
        if (compileOptions.realtimeCompile && audioEnv.dsp) runDsp(uiEnv.fileManager.mainCode);
    });
    // BufferSize
    $<HTMLSelectElement>("#select-buffer-size").on("change", (e) => {
        compileOptions.bufferSize = +e.currentTarget.value as 128 | 256 | 512 | 1024 | 2048 | 4096;
        saveEditorParams();
        if (compileOptions.realtimeCompile && audioEnv.dsp) runDsp(uiEnv.fileManager.mainCode);
    });
    // AudioWorklet
    $<HTMLInputElement>("#check-worklet").on("change", (e) => {
        compileOptions.useWorklet = e.currentTarget.checked;
        const $options = $("#select-buffer-size").prop("disabled", true).children("option");
        $options.eq(0).prop("disabled", !compileOptions.useWorklet);
        $("#select-buffer-size").prop("disabled", !!compileOptions.useWorklet);
        if (compileOptions.useWorklet) $options.eq(0).prop("selected", true);
        else $options.eq([128, 256, 512, 1024, 2048, 4096].indexOf(compileOptions.bufferSize)).prop("selected", true);
        $("#input-plot-samps").change();
        saveEditorParams();
        if (compileOptions.realtimeCompile && audioEnv.dsp) runDsp(uiEnv.fileManager.mainCode);
    });
    // Save Params
    $<HTMLInputElement>("#check-save-code").on("change", (e) => {
        compileOptions.saveCode = e.currentTarget.checked;
        saveEditorParams();
    })[0].checked = compileOptions.saveCode;
    // Save Params
    $<HTMLInputElement>("#check-save-params").on("change", (e) => {
        compileOptions.saveParams = e.currentTarget.checked;
        saveEditorParams();
    })[0].checked = compileOptions.saveParams;
    // Save DSP
    $<HTMLInputElement>("#check-save-dsp").on("change", (e) => {
        compileOptions.saveDsp = e.currentTarget.checked;
        loadEditorDspTable();
        saveEditorParams();
    })[0].checked = compileOptions.saveDsp;
    if (compileOptions.saveDsp) loadEditorDspTable();
    // Real-time Diagram
    $<HTMLInputElement>("#check-realtime-compile").on("change", (e) => {
        compileOptions.realtimeCompile = e.currentTarget.checked;
        saveEditorParams();
        if (compileOptions.realtimeCompile) {
            const code = uiEnv.fileManager.mainCode;
            if (audioEnv.dsp) runDsp(code);
            else getDiagram(code);
        }
    });
    // Save Params
    $<HTMLInputElement>("#check-popup").on("change", (e) => {
        compileOptions.popup = e.currentTarget.checked;
        saveEditorParams();
    })[0].checked = compileOptions.popup;
    // Plot
    $<HTMLInputElement>("#select-plot-mode").on("change", (e) => {
        compileOptions.plotMode = e.currentTarget.value as "offline" | "continuous" | "onevent" | "manual";
        uiEnv.analyser.drawMode = compileOptions.plotMode;
        const $span = $("#btn-plot").children("span");
        if (compileOptions.plotMode === "offline") {
            $("#btn-plot").show();
            $span.text("Plot First Samples");
        } else if (compileOptions.plotMode === "manual") {
            $("#btn-plot").show();
            $span.text("Plot (Snapshot)");
        } else $("#btn-plot").hide();
        if (compileOptions.plotMode === "continuous") uiEnv.plotScope.mode = 2;
        const $plotSR = $<HTMLInputElement>("#input-plot-sr");
        if (compileOptions.plotMode === "offline") $plotSR.prop("disabled", false)[0].value = compileOptions.plotSR.toString();
        else $plotSR.prop("disabled", true)[0].value = audioEnv.audioCtx ? audioEnv.audioCtx.sampleRate.toString() : "48000";
        saveEditorParams();
    });
    $("#btn-plot").on("click", () => {
        if (compileOptions.plotMode === "offline") {
            const code = uiEnv.fileManager.mainCode;
            const { args, plot, plotSR } = compileOptions;
            faustEnv.faust.plot({ code, args, size: plot, sampleRate: plotSR }).then(t => uiEnv.analyser.plotHandler(t, 0, undefined, true));
            if (!$("#tab-plot-ui").hasClass("active")) $("#tab-plot-ui").tab("show");
        } else { // eslint-disable-next-line no-lonely-if
            if (audioEnv.dsp) uiEnv.analyser.draw();
            else runDsp(uiEnv.fileManager.mainCode);
        }
    });
    $("#tab-plot-ui").on("shown.bs.tab", () => uiEnv.plotScope.draw());
    $<HTMLInputElement>("#input-plot-samps").on("change", (e) => {
        const v = +e.currentTarget.value;
        const bufferSize = (compileOptions.useWorklet ? 128 : compileOptions.bufferSize);
        const fftSize = compileOptions.plotFFT || 256;
        const step = Math.max(bufferSize, fftSize);
        const v1 = Math.max((v === compileOptions.plot - +e.currentTarget.step ? Math.floor(v / step) : Math.ceil(v / step)) * step, step); // Spinner
        compileOptions.plot = v1;
        uiEnv.analyser.buffers = v1 / bufferSize;
        e.currentTarget.step = step.toString();
        e.currentTarget.value = v1.toString();
        saveEditorParams();
    })[0].value = compileOptions.plot.toString();
    $<HTMLInputElement>("#input-plot-sr").on("change", (e) => {
        compileOptions.plotSR = +e.currentTarget.value;
        saveEditorParams();
    })[0].value = compileOptions.plotSR.toString();
    $<HTMLInputElement>("#check-draw-spectrogram").on("change", (e) => {
        compileOptions.drawSpectrogram = e.currentTarget.checked;
        uiEnv.plotScope.drawSpectrogram = compileOptions.drawSpectrogram;
        uiEnv.inputScope.drawSpectrogram = compileOptions.drawSpectrogram;
        uiEnv.outputScope.drawSpectrogram = compileOptions.drawSpectrogram;
        saveEditorParams();
    })[0].checked = compileOptions.drawSpectrogram;
    // Plot
    $<HTMLInputElement>("#select-plot-fftsize").on("change", (e) => {
        compileOptions.plotFFT = +e.currentTarget.value as 256 | 1024 | 4096;
        uiEnv.analyser.fftSize = compileOptions.plotFFT;
        $("#input-plot-samps").change();
        saveEditorParams();
    });
    $<HTMLInputElement>("#select-plot-fftoverlap").on("change", (e) => {
        compileOptions.plotFFTOverlap = +e.currentTarget.value as 1 | 2 | 4 | 8;
        uiEnv.analyser.fftOverlap = compileOptions.plotFFTOverlap;
        saveEditorParams();
    });
    /**
     * Load options from URL, override current
     * Available params:
     * {boolean} autorun
     * {boolean} realtime_compile
     * {string} name - as string
     * {string} code - as URL to fetch
     * {string} inline - as Base64URL (should be url safe version)
     * {string} code_string - as string
     * {number} voices - poly voices
     * {number} buffer_size - buffer size
     *
     * @param {string} url
     * @returns
     */
    const loadURLParams = async (url: string) => {
        const urlParams = new URLSearchParams(url);
        if (urlParams.has("realtime_compile")) {
            compileOptions.realtimeCompile = !!+urlParams.get("realtime_compile");
            saveEditorParams();
        }
        if (urlParams.has("voices")) {
            const voices = +urlParams.get("voices");
            compileOptions.voices = [1, 2, 4, 8, 16, 32, 64, 128].indexOf(voices) === -1 ? 0 : voices;
            saveEditorParams();
        }
        if (urlParams.has("buffer_size")) {
            const bufferSize = +urlParams.get("buffer_size");
            compileOptions.bufferSize = [128, 256, 512, 1024, 2048, 4096].indexOf(bufferSize) === -1 ? 1024 : (bufferSize as 128 | 256 | 512 | 1024 | 2048 | 4096);
            saveEditorParams();
        }
        let code;
        if (urlParams.has("code")) {
            const codeURL = urlParams.get("code");
            const name = codeURL.split("/").slice(-1)[0].split(".").slice(0, -1).join(".").replace(/[^a-zA-Z0-9_]/g, "") || "untitled";
            uiEnv.fileManager.renameSelected(`${name}.dsp`);
            const response = await fetch(codeURL);
            code = await response.text();
        }
        if (urlParams.has("code_string")) {
            code = urlParams.get("code_string");
        }
        if (urlParams.has("inline")) {
            const b64Code = urlParams.get("inline").replace("-", "+").replace("_", "/");
            code = atob(b64Code);
        }
        if (urlParams.has("name")) {
            const name = urlParams.get("name").replace(/[^a-zA-Z0-9_]/g, "") || "untitled";
            uiEnv.fileManager.renameSelected(`${name}.dsp`);
            saveEditorParams();
        }
        if (code) {
            uiEnv.fileManager.setValue(code);
            if (urlParams.has("autorun") && urlParams.get("autorun")) {
                const compileResult = await runDsp(code);
                if (!compileResult.success) return;
                if (!$("#tab-faust-ui").hasClass("active")) $("#tab-faust-ui").tab("show");
            }
        }
    };
    // Upload
    $("#btn-upload").on("click", () => {
        $("#input-upload").click();
    });
    $<HTMLInputElement>("#input-upload").on("input", (e) => {
        const file = e.currentTarget.files[0];
        const reader = new FileReader();
        reader.onload = () => {
            const name = file.name.split(".").slice(0, -1).join(".").replace(/[^a-zA-Z0-9_]/g, "") || "untitled";
            const code = reader.result.toString();
            uiEnv.fileManager.newFile(`${name}.dsp`, code);
            if (compileOptions.realtimeCompile) {
                if (audioEnv.dsp) runDsp(uiEnv.fileManager.mainCode);
                else getDiagram(uiEnv.fileManager.mainCode);
            }
        };
        reader.onerror = () => undefined;
        reader.readAsText(file);
    }).on("click", e => e.stopPropagation());
    // Save as //TODO zip
    $("#btn-save").on("click", () => {
        const text = uiEnv.fileManager.allCodes;
        const uri = "data:text/plain;charset=utf-8," + encodeURIComponent(text);
        $("#a-save").attr({ href: uri, download: uiEnv.fileManager.mainFileName })[0].click();
    });
    $("#a-save").on("click", e => e.stopPropagation());
    // Docs
    $("#btn-docs").on("click", () => $("#a-docs")[0].click());
    $("#a-docs").on("click", e => e.stopPropagation());
    /**
     * Export
     * Append options to export model
     */
    const server = "https://faustservicecloud.grame.fr";
    const getTargets = (server: string) => {
        $("#export-platform").add("#export-arch").empty();
        $("#export-platform").off("change");
        $("#export-download").off("click");
        $("#a-export-download").off("click");
        $("#export-submit").prop("disabled", true).off("click");
        fetch(`${server}/targets`)
            .then(response => response.json())
            .then((targets: FaustExportTargets) => {
                const plats = Object.keys(targets);
                if (plats.length) {
                    plats.forEach((plat, i) => $("#export-platform").append(new Option(plat, plat, i === 0)));
                    targets[plats[0]].forEach((arch, i) => $("#export-arch").append(new Option(arch, arch, i === 0)));
                }
                $("#modal-export").on("shown.bs.modal", () => $("#export-name").val(uiEnv.fileManager.mainFileNameWithoutSuffix));
                $("#export-name").on("keydown", (e) => {
                    if (e.key.match(/[^a-zA-Z0-9_]/)) e.preventDefault();
                });
                $<HTMLSelectElement>("#export-platform").on("change", (e) => {
                    const plat = e.currentTarget.value;
                    $("#export-arch").empty();
                    targets[plat].forEach((arch, i) => $("#export-arch").append(new Option(arch, arch, i === 0)));
                });
                $("#export-download").on("click", () => $("#a-export-download")[0].click());
                $("#a-export-download").on("click", e => e.stopPropagation());
                $("#export-submit").prop("disabled", false).on("click", () => {
                    $("#export-download").hide();
                    $("#export-loading").css("display", "inline-block");
                    $("#qr-code").hide();
                    $("#export-error").hide();
                    const form = new FormData();
                    const name = ($("#export-name").val() as string).replace(/[^a-zA-Z0-9_]/g, "") || "untitled";
                    try {
                        const expandedCode = faust.expandCode(editor.getValue(), compileOptions.args);
                        form.append("file", new File([`declare filename "${name}.dsp"; declare name "${name}"; ${expandedCode}`], `${name}.dsp`));
                    } catch (e) {
                        $("#export-loading").css("display", "none");
                        $("#export-error").html(e).show();
                        return;
                    }
                    $.ajax({
                        method: "POST",
                        url: `${server}/filepost`,
                        data: form,
                        contentType: false,
                        processData: false
                    }).done((shaKey) => {
                        const matched = shaKey.match(/^[0-9A-Fa-f]+$/);
                        if (matched) {
                            const plat = $("#export-platform").val();
                            const arch = $("#export-arch").val();
                            const path = `${server}/${shaKey}/${plat}/${arch}`;
                            $.ajax({
                                method: "GET",
                                url: `${path}/precompile`
                            }).done((result) => {
                                if (result === "DONE") {
                                    const href = `${path}/${plat === "android" ? "binary.apk" : "binary.zip"}`;
                                    $("#a-export-download").attr({ href });
                                    $("#export-download").show();
                                    $("#qr-code").show();
                                    QRCode.toCanvas(
                                        $<HTMLCanvasElement>("#qr-code")[0],
                                        `${path}/${plat === "android" ? "binary.apk" : "binary.zip"}`,
                                    );
                                    return;
                                }
                                $("#export-loading").css("display", "none");
                                $("#export-error").html(result).show();
                            }).fail((jqXHR, textStatus) => {
                                $("#export-error").html(textStatus + ": " + jqXHR.responseText).show();
                            }).always(() => $("#export-loading").css("display", "none"));
                            return;
                        }
                        $("#export-loading").css("display", "none");
                        $("#export-error").html(shaKey).show();
                    }).fail((jqXHR, textStatus) => {
                        $("#export-loading").css("display", "none");
                        $("#export-error").html(textStatus + ": " + jqXHR.responseText).show();
                    });
                });
            });
    };
    $<HTMLInputElement>("#export-server").val(server).on("change", e => getTargets(e.currentTarget.value)).change();
    // Share
    /**
     * Make share URL with options
     *
     * @returns
     */
    const makeURL = () => {
        const base = window.location.origin + window.location.pathname;
        const urlParams = new URLSearchParams();
        urlParams.set("autorun", $("#share-autorun").prop("checked") ? "1" : "0");
        urlParams.set("voices", compileOptions.voices.toString());
        urlParams.set("name", uiEnv.fileManager.mainFileNameWithoutSuffix);
        urlParams.set("inline", btoa(uiEnv.fileManager.mainCode).replace("+", "-").replace("/", "_"));
        return base + "?" + urlParams.toString();
    };
    $("#modal-share").on("shown.bs.modal", () => {
        $("#share-btn-copy").html("Copy");
        $("#share-url").val(makeURL());
    });
    $("#share-autorun").on("change", () => {
        $("#share-btn-copy").html("Copy");
        $("#share-url").val(makeURL());
    });
    $("#share-btn-copy").on("click", (e) => {
        if (navigator.clipboard) {
            navigator.clipboard.writeText($("#share-url").val() as string);
        } else {
            $("#share-url").focus().select();
            document.execCommand("copy");
        }
        $(e.currentTarget).html('<i class="fas fa-check"></i>');
    });
    /**
     * Right panel options
     */
    // Keyboard as midi input
    const key2Midi = new Key2Midi({ keyMap: navigator.language === "fr-FR" ? Key2Midi.KEY_MAP_FR : Key2Midi.KEY_MAP, enabled: false });
    $(document).on("keydown", (e) => {
        if (faustEnv.editor && faustEnv.editor.hasTextFocus()) return;
        key2Midi.handleKeyDown(e.key);
    });
    $(document).on("keyup", (e) => {
        if (faustEnv.editor && faustEnv.editor.hasTextFocus()) return;
        key2Midi.handleKeyUp(e.key);
    });
    // MIDI Devices select
    $<HTMLSelectElement>("#select-midi-input").on("change", (e) => {
        const id = e.currentTarget.value;
        if (midiEnv.input) midiEnv.input.removeListener("midimessage", "all");
        const keys: number[] = [];
        const listener = (data: number[] | Uint8Array) => {
            if (audioEnv.dsp) audioEnv.dsp.midiMessage(data); // Send midi message to dsp node
            if (data[0] === 144) { // Show as pill midi note
                if (data[2]) {
                    if (keys.indexOf(data[1]) === -1) keys.push(data[1]);
                    $("#midi-ui-note").text(data[1]).show();
                } else {
                    keys.splice(keys.indexOf(data[1]), 1);
                    if (keys.length === 0) $("#midi-ui-note").hide();
                    else $("#midi-ui-note").text(keys[keys.length - 1]);
                }
            }
        };
        if (id === "-2") {
            key2Midi.handler = listener;
            key2Midi.enabled = true;
            return;
        }
        key2Midi.enabled = false;
        if (id === "-1") return;
        const input = webmidi.getInputById(id);
        if (!input) return;
        midiEnv.input = input;
        input.addListener("midimessage", "all", e => listener(e.data));
    });
    // Append current connected devices
    const handleMIDIConnect = (e: WebMidiEventConnected) => {
        if (e.port.type !== "input") return;
        const $select = $("#select-midi-input");
        if ($select.find(`option[value="${e.port.id}"]`).length) return;
        const $option = $(new Option(e.port.name, e.port.id));
        $select.append($option);
        $option.prop("selected", true).change();
    };
    const handleMIDIDisconnect = (e: WebMidiEventDisconnected) => {
        if (e.port.type !== "input") return;
        const $select = $("#select-midi-input");
        const $find = $select.find(`option[value="${e.port.id}"]`);
        if (!$find.length) return;
        $find.remove();
        $select.children("option").last().prop("selected", true).change();
    };
    $("#select-midi-input").children("option").eq(1).prop("selected", true).change();
    webmidi.enable((e) => {
        if (e) return;
        $("#midi-ui-default").hide();
        $("#select-midi-input").prop("disabled", false);
        webmidi.addListener("connected", handleMIDIConnect);
        webmidi.addListener("disconnected", handleMIDIDisconnect);
    });
    /**
     * Audio Inputs
     * Use WaveSurfer lib with MediaElement and <audio />
     */
    let wavesurfer: WaveSurfer;
    $<HTMLSelectElement>("#select-audio-input").on("change", async (e) => {
        const id = e.currentTarget.value;
        if (audioEnv.currentInput === id) return;
        if (audioEnv.audioCtx) {
            const splitter = audioEnv.splitterInput;
            const dsp = audioEnv.dsp;
            const input = audioEnv.inputs[audioEnv.currentInput];
            if (splitter) input.disconnect(splitter);
            if (dsp && audioEnv.dspConnectedToInput && dsp.getNumInputs()) { // Disconnect
                input.disconnect(dsp);
                audioEnv.dspConnectedToInput = false;
            }
        }
        // MediaElementSource, Waveform
        if (id === "-1") {
            $("#source-ui").show();
            $("#input-analyser-ui").hide();
        } else {
            $("#source-ui").hide();
            $("#input-analyser-ui").show();
        }
        await initAudioCtx(audioEnv);
        initAnalysersUI(uiEnv, audioEnv);
        if (!wavesurfer) {
            wavesurfer = WaveSurfer.create({
                container: $("#source-waveform")[0],
                audioContext: audioEnv.audioCtx,
                backend: "MediaElement",
                cursorColor: "#EEE",
                progressColor: "#888",
                waveColor: "#BBB",
                height: 60,
                splitChannels: true
            });
            wavesurfer.on("play", () => {
                $("#btn-source-play .fa-play").removeClass("fa-play").addClass("fa-pause");
                $("#input-analyser-ui").show();
            });
            wavesurfer.on("pause", () => {
                $("#btn-source-play .fa-pause").removeClass("fa-pause").addClass("fa-play");
                $("#input-analyser-ui").hide();
            });
            wavesurfer.on("finish", () => {
                if ($("#btn-source-loop").hasClass("active")) wavesurfer.play();
                else {
                    $("#btn-source-play .fa-pause").removeClass("fa-pause").addClass("fa-play");
                    $("#input-analyser-ui").hide();
                }
            });
            wavesurfer.load("./02-XYLO1.mp3");
            if ($("#source-waveform audio").length) {
                audioEnv.inputs[-1] = audioEnv.audioCtx.createMediaElementSource($<HTMLAudioElement>("#source-waveform audio")[0]);
            }
        }
        // init audio environment and connect to dsp if necessary
        await initAudioCtx(audioEnv, id);
        const splitter = audioEnv.splitterInput;
        const dsp = audioEnv.dsp;
        const input = audioEnv.inputs[id];
        audioEnv.currentInput = id;
        audioEnv.inputEnabled = true;
        if (splitter) input.connect(splitter);
        if (dsp && dsp.getNumInputs()) {
            input.connect(dsp);
            audioEnv.dspConnectedToInput = true;
        }
    }).change();
    /**
     * Audio Outputs
     * Choose and audio stream <audio />
     */
    $<HTMLSelectElement>("#select-audio-output").on("change", async (e) => {
        if (!supportMediaStreamDestination) return;
        const id = e.currentTarget.value;
        await initAudioCtx(audioEnv);
        const audio = $<HTMLAudioElement>("#output-audio-stream")[0];
        audio.setSinkId(id);
    }).change();
    // Waveform
    $("#btn-source-play").on("click", () => {
        if (!wavesurfer || !wavesurfer.isReady) return;
        if (wavesurfer.isPlaying()) {
            wavesurfer.pause();
        } else {
            wavesurfer.play();
        }
    });
    $("#btn-source-rewind").on("click", () => {
        if (!wavesurfer.isReady) return;
        wavesurfer.seekTo(0);
    });
    $("#btn-source-loop").on("click", (e) => {
        $(e.currentTarget).toggleClass("active");
    });
    // Waveform drag'n'drop
    $("#source-waveform").on("dragenter dragover", (e) => {
        const event = e.originalEvent as DragEvent;
        if (event.dataTransfer && event.dataTransfer.items.length && event.dataTransfer.items[0].kind === "file") {
            e.preventDefault();
            e.stopPropagation();
            $("#source-overlay").show();
        }
    });
    $("#source-overlay").on("dragleave dragend", (e) => {
        e.preventDefault();
        e.stopPropagation();
        $(e.currentTarget).hide();
    });
    $("#source-overlay").on("dragenter dragover", (e) => {
        e.preventDefault();
        e.stopPropagation();
    });
    $("#source-overlay").on("drop", (e) => {
        $(e.currentTarget).hide();
        if (!wavesurfer.isReady) return;
        const event = e.originalEvent as DragEvent;
        if (event.dataTransfer && event.dataTransfer.files.length) {
            // Stop the propagation of the event
            e.preventDefault();
            e.stopPropagation();
            const splitter = audioEnv.splitterInput;
            const analyser = audioEnv.analyserInput;
            const dsp = audioEnv.dsp;
            let input = audioEnv.inputs[-1];
            if (analyser && input) input.disconnect(splitter);
            if (dsp && audioEnv.dspConnectedToInput && dsp.getNumInputs()) { // Disconnect
                input.disconnect(dsp);
                audioEnv.dspConnectedToInput = false;
            }
            audioEnv.inputEnabled = false;

            const file = event.dataTransfer.files[0];
            try {
                wavesurfer.load(URL.createObjectURL(file));
            } catch (e) {
                console.error(e); // eslint-disable-line no-console
                showError("Cannot load sound file: " + e);
                return;
            }
            if ($("#source-waveform audio").length) {
                audioEnv.inputs[-1] = audioEnv.audioCtx.createMediaElementSource($<HTMLAudioElement>("#source-waveform audio")[0]);
                input = audioEnv.inputs[-1];
            }
            audioEnv.inputEnabled = true;
            if (analyser && input) input.connect(splitter);
            if (dsp && dsp.getNumInputs()) {
                input.connect(dsp);
                audioEnv.dspConnectedToInput = true;
            }
        }
    });
    // Append connected audio devices
    const handleMediaDeviceChange = () => {
        navigator.mediaDevices.enumerateDevices().then((devices) => {
            const $selectInput = $("#select-audio-input");
            const $selectOutput = $("#select-audio-output");
            $selectInput.children("option").each((i, e: HTMLOptionElement) => {
                if (e.value === "-1") return;
                if (!devices.find(device => device.deviceId === e.value && device.kind === "audioinput")) {
                    e.remove();
                    if (e.selected) $selectInput.find("option").eq(0).prop("selected", true).change();
                }
            });
            $selectOutput.children("option").each((i, e: HTMLOptionElement) => {
                if (e.value === "-1") return;
                if (!devices.find(device => device.deviceId === e.value && device.kind === "audiooutput")) {
                    e.remove();
                    if (e.selected) $selectOutput.find("option").eq(0).prop("selected", true).change();
                }
            });
            devices.forEach((device) => {
                if (device.kind === "audioinput") {
                    if ($selectInput.find(`option[value=${device.deviceId}]`).length) return;
                    $selectInput.append(new Option(device.label || device.deviceId, device.deviceId));
                }
                if (supportMediaStreamDestination && device.kind === "audiooutput") {
                    if ($selectOutput.find(`option[value=${device.deviceId}]`).length) return;
                    $selectOutput.append(new Option(device.label || device.deviceId, device.deviceId));
                }
            });
        });
    };
    if (navigator.mediaDevices) {
        navigator.mediaDevices.enumerateDevices().then((devices) => {
            $("#input-ui-default").hide();
            const $selectInput = $("#select-audio-input").prop("disabled", false);
            let $selectOutput: JQuery<HTMLElement>;
            if (supportMediaStreamDestination) {
                if (devices.find(device => device.kind === "audiooutput")) {
                    $("#output-ui-default").hide();
                    $selectOutput = $("#select-audio-output").prop("disabled", false);
                } else { // No audio outputs, fallback to audioCtx.destination
                    if (audioEnv.audioCtx && audioEnv.destination) audioEnv.destination = audioEnv.audioCtx.destination;
                    supportMediaStreamDestination = false;
                }
            }
            navigator.mediaDevices.ondevicechange = handleMediaDeviceChange;
            devices.forEach((device) => {
                if (device.kind === "audioinput") {
                    $selectInput.append(new Option(device.label || device.deviceId, device.deviceId));
                }
                if (supportMediaStreamDestination && device.kind === "audiooutput") {
                    $selectOutput.append(new Option(device.label || device.deviceId, device.deviceId));
                }
            });
        });
    }
    // DSP info
    refreshDspUI();
    if (supportAudioWorklet) { // Switch between AW / SP nodes
        $("#dsp-ui-default").on("click", (e) => {
            if (!$(e.currentTarget).hasClass("switch")) return;
            $<HTMLInputElement>("#check-worklet")[0].checked = !compileOptions.useWorklet;
            $("#check-worklet").change();
            if (!compileOptions.realtimeCompile) runDsp(uiEnv.fileManager.mainCode);
        });
    } else $("#dsp-ui-default").tooltip("disable").css("pointer-events", "none");
    // Output switch to connect / disconnect dsp form destination
    $(".btn-dac").on("click", async () => {
        /*
        if (!audioEnv.audioCtx) {
            await initAudioCtx(audioEnv);
            $(e.currentTarget).removeClass("btn-light").addClass("btn-primary")
            .children("span").html("Output is On");
        } else if (audioEnv.audioCtx.state === "suspended") {
            audioEnv.audioCtx.resume();
            $(e.currentTarget).removeClass("btn-light").addClass("btn-primary")
            .children("span").html("Output is On");
        } else {
            audioEnv.audioCtx.suspend();
            $(e.currentTarget).removeClass("btn-primary").addClass("btn-light")
            .children("span").html("Output is Off");
        }
        */
        if (audioEnv.outputEnabled) {
            $(".btn-dac").removeClass("btn-primary").addClass("btn-light")
                .children("span").html("Output is Off");
            audioEnv.outputEnabled = false;
            if (audioEnv.dspConnectedToOutput) {
                audioEnv.dsp.disconnect(audioEnv.destination);
                audioEnv.dspConnectedToOutput = false;
            }
        } else {
            audioEnv.outputEnabled = true;
            if (!audioEnv.audioCtx) {
                await initAudioCtx(audioEnv);
                initAnalysersUI(uiEnv, audioEnv);
            } else if (audioEnv.dsp) {
                audioEnv.dsp.connect(audioEnv.destination);
                audioEnv.dspConnectedToOutput = true;
            }
            $(".btn-dac").removeClass("btn-light").addClass("btn-primary")
                .children("span").html("Output is On");
        }
    });
    /**
     * Center
     */
    // File Drag and drop
    $("#top").on("dragenter dragover", (e) => {
        const event = e.originalEvent as DragEvent;
        if (event.dataTransfer && event.dataTransfer.items.length && event.dataTransfer.items[0].kind === "file") {
            e.preventDefault();
            e.stopPropagation();
            $("#editor-overlay").show();
        }
    });
    $("#editor-overlay").on("dragleave dragend", (e) => {
        e.preventDefault();
        e.stopPropagation();
        $(e.currentTarget).hide();
    });
    $("#editor-overlay").on("dragenter dragover", (e) => {
        e.preventDefault();
        e.stopPropagation();
    });
    $("#editor-overlay").on("drop", (e) => {
        $(e.currentTarget).hide();
        const event = e.originalEvent as DragEvent;
        if (event.dataTransfer && event.dataTransfer.files.length) {
            // Stop the propagation of the event
            e.preventDefault();
            e.stopPropagation();
            const file = event.dataTransfer.files[0];
            const reader = new FileReader();
            reader.onload = () => {
                // Update filename
                const name = file.name.split(".").slice(0, -1).join(".").replace(/[^a-zA-Z0-9_]/g, "") || "untitled";
                const code = reader.result.toString();
                uiEnv.fileManager.newFile(`${name}.dsp`, code);
                // compile diagram or dsp if necessary
                if (compileOptions.realtimeCompile) {
                    if (audioEnv.dsp) runDsp(uiEnv.fileManager.mainCode);
                    else getDiagram(uiEnv.fileManager.mainCode);
                }
            };
            reader.onerror = () => undefined;
            reader.readAsText(file);
        }
    });
    // Examples
    type DirectoryTree = {
        path: string;
        name: string;
        size: number;
        type: "directory" | "file";
        children?: DirectoryTree[];
        extension?: string;
    };
    // Append each file in examples.json to div menu
    fetch("./examples.json")
        .then(response => response.json())
        .then((tree: DirectoryTree) => {
            const $menu = $("#tab-examples");
            const parseTree = (treeIn: DirectoryTree, $menu: JQuery<HTMLElement>) => {
                if (treeIn.type === "file") {
                    const $item = $("<a>").addClass(["dropdown-item", "faust-example"]).attr("href", "#").text(treeIn.name).data("path", treeIn.path);
                    $menu.append($item);
                } else {
                    const $item = $("<div>").addClass(["dropright", "submenu"]);
                    const $a = $("<a>").addClass(["dropdown-item", "dropdown-toggle", "submenu-toggle"]).attr("href", "#").text(treeIn.name);
                    const $submenu = $("<div>").addClass("dropdown-menu");
                    $item.append($a, $submenu);
                    treeIn.children.forEach(v => parseTree(v, $submenu));
                    $menu.append($item);
                    $a.dropdown();
                }
            };
            if (tree.children) tree.children.forEach(v => parseTree(v, $menu));
        });
    // Load an example
    $("#tab-examples").on("click", ".faust-example", (e) => {
        e.preventDefault();
        e.stopPropagation();
        const path = $(e.currentTarget).data("path");
        const name = $(e.currentTarget).text();
        if (path) {
            fetch("../" + path)
                .then(response => response.text())
                .then((code) => {
                    const fileName = name.split(".").slice(0, -1).join(".").replace(/[^a-zA-Z0-9_]/g, "") || "untitled";
                    uiEnv.fileManager.newFile(`${fileName}.dsp`, code);
                    if (compileOptions.realtimeCompile) {
                        if (audioEnv.dsp) runDsp(uiEnv.fileManager.mainCode);
                        else getDiagram(uiEnv.fileManager.mainCode);
                    }
                });
        }
        $("#tab-examples").dropdown("toggle");
    });
    /**
     * Save current code to localStorage
     * if realtime compile is on, do compile
     */
    editor.getModel().onDidChangeContent(() => {
        const code = editor.getValue();
        uiEnv.fileManager.setValue(code, false);
    });
    // Run Dsp Button
    $(".btn-run").prop("disabled", false).on("click", async () => {
        const compileResult = await runDsp(uiEnv.fileManager.mainCode);
        if (!compileResult.success) return;
        if ($("#tab-diagram").hasClass("active") || compileOptions.plotMode === "offline") $("#tab-faust-ui").tab("show");
        // const dspOutputHandler = FaustUI.main(node.getJSON(), $("#faust-ui"), (path: string, val: number) => node.setParamValue(path, val));
        // node.setOutputParamHandler(dspOutputHandler);
    });
    /**
     * Bind message event for changing dsp params on receiving msg from ui window
     */
    const dspParams: { [path: string]: number } = {};
    $(window).on("message", (e) => {
        if (!(e.originalEvent as MessageEvent).data) return;
        const data = (e.originalEvent as MessageEvent).data;
        if (!data.type) return;
        if (data.type === "param") {
            if (audioEnv.dsp) audioEnv.dsp.setParamValue(data.path, +data.value);
            if (compileOptions.saveParams) {
                dspParams[data.path] = +data.value;
                localStorage.setItem("faust_editor_dsp_params", JSON.stringify(dspParams));
            }
            const uiWindow = $<HTMLIFrameElement>("#iframe-faust-ui")[0].contentWindow;
            const msg = { path: data.path, value: +data.value, type: "param" };
            uiWindow.postMessage(msg, "*");
            if (uiEnv.uiPopup) uiEnv.uiPopup.postMessage(msg, "*");
            return;
        }
        // Pass keyboard midi messages even inner window is focused
        if (data.type === "keydown") key2Midi.handleKeyDown(data.key);
        else if (data.type === "keyup") key2Midi.handleKeyUp(data.key);
    });
    // Close DSP UI Popup when main window is closed
    $(window).on("beforeunload", () => (uiEnv.uiPopup ? uiEnv.uiPopup.close() : undefined));
    $("#nav-item-faust-ui .btn-close-tab").on("click", (e) => {
        e.stopPropagation();
        e.preventDefault();
        if (audioEnv.dsp) { // Disconnect current
            const input = audioEnv.inputs[audioEnv.currentInput];
            const dsp = audioEnv.dsp;
            if (audioEnv.dspConnectedToInput) {
                input.disconnect(dsp);
                audioEnv.dspConnectedToInput = false;
            }
            dsp.disconnect();
            audioEnv.dspConnectedToOutput = false;
            delete audioEnv.dsp;
        }
        if ($("#tab-faust-ui").hasClass("active")) $("#tab-diagram").tab("show");
        $("#nav-item-faust-ui").hide();
        const msg = { type: "clear" };
        const uiWindow = $<HTMLIFrameElement>("#iframe-faust-ui")[0].contentWindow;
        uiWindow.postMessage(msg, "*");
        if (uiEnv.uiPopup) {
            uiEnv.uiPopup.postMessage(msg, "*");
            uiEnv.uiPopup.close();
        }
        $("#faust-ui-default").show();
        $("#iframe-faust-ui").css("visibility", "hidden");
        $("#output-analyser-ui").hide();
        refreshDspUI();
    });
    let svgDragged = false;
    // svg inject
    $<SVGAElement>("#diagram-svg").on("click", "a", (e) => {
        e.preventDefault();
        if (svgDragged) return;
        // const $svg = $("#diagram-svg>svg");
        // const curWidth = $svg.length ? $svg.width() : $("#diagram").width(); // preserve current zoom
        const fileName = e.currentTarget.href.baseVal;
        const strSvg = faust.fs.readFile("FaustDSP-svg/" + fileName, { encoding: "utf8" });
        const svg = $<SVGSVGElement>(strSvg).filter("svg")[0];
        const width = Math.min($("#diagram").width(), $("#diagram").height() / svg.height.baseVal.value * svg.width.baseVal.value);
        $("#diagram-svg").empty().append(svg).children("svg").width(width); // replace svg;
    });
    // svg zoom
    $("#diagram-svg").on("mousedown", "svg", (e) => {
        e.preventDefault();
        e.stopPropagation();
        svgDragged = false;
        const $div = $(e.currentTarget).parent();
        const x = e.pageX;
        const y = e.pageY;
        const sL = $div.scrollLeft();
        const sT = $div.scrollTop();
        const handleMouseMove = (e: JQuery.MouseMoveEvent) => {
            if (!e.originalEvent.movementX && !e.originalEvent.movementY) return;
            svgDragged = true;
            const dX = e.pageX - x;
            const dY = e.pageY - y;
            $div.scrollLeft(sL - dX);
            $div.scrollTop(sT - dY);
            e.preventDefault();
            e.stopPropagation();
        };
        const handleMouseUp = (e: JQuery.MouseUpEvent) => {
            $(document).off("mousemove", handleMouseMove);
            $(document).off("mouseup", handleMouseUp);
            if (!svgDragged) return;
            e.preventDefault();
            e.stopPropagation();
        };
        $(document).on("mousemove", handleMouseMove);
        $(document).on("mouseup", handleMouseUp);
    });
    $("#diagram").on("wheel", (e) => {
        if (!e.ctrlKey) return;
        const $svg = $(e.currentTarget).find("svg");
        if (!$svg.length) return;
        e.preventDefault();
        e.stopPropagation();
        const d = (e.originalEvent as WheelEvent).deltaY > 0 ? 1 : -1;
        const w = $svg.width();
        $svg.width(w * (1 - d * 0.25));
    });
    // Analysers
    $("#output-analyser-ui").hide();
    // Keys
    $(document).on("keydown", (e) => {
        if (e.ctrlKey) {
            if (e.key === "d") {
                e.preventDefault();
                e.stopPropagation();
                $("#btn-docs")[0].click();
                return;
            }
            if (e.key === "r") {
                e.preventDefault();
                e.stopPropagation();
                $("#btn-run").click();
            }
        }
    });
    // Resizables
    $(".resizable").on("mousedown touchstart", (e: JQuery.TouchStartEvent | JQuery.MouseDownEvent) => {
        if (e.originalEvent instanceof MouseEvent) {
            e.preventDefault();
            e.stopPropagation();
        }
        $("#iframe-faust-ui").css("pointer-events", "none");
        const $div = $(e.currentTarget).parent();
        const x = typeof e.pageX === "number" ? e.pageX : e.touches[0].pageX;
        const y = typeof e.pageY === "number" ? e.pageY : e.touches[0].pageY;
        const w = $div.width();
        const h = $div.height();
        const modes: string[] = [];
        if ($(e.currentTarget).hasClass("resizable-left")) modes.push("left");
        if ($(e.currentTarget).hasClass("resizable-right")) modes.push("right");
        if ($(e.currentTarget).hasClass("resizable-top")) modes.push("top");
        if ($(e.currentTarget).hasClass("resizable-bottom")) modes.push("bottom");
        const handleMouseMove = (e: JQuery.TouchMoveEvent | JQuery.MouseMoveEvent) => {
            if (e.originalEvent instanceof MouseEvent) {
                e.preventDefault();
                e.stopPropagation();
            }
            const dX = (typeof e.pageX === "number" ? e.pageX : e.touches[0].pageX) - x;
            const dY = (typeof e.pageY === "number" ? e.pageY : e.touches[0].pageY) - y;
            if (modes.indexOf("left") !== -1) $div.width(w - dX);
            if (modes.indexOf("right") !== -1) $div.width(w + dX);
            if (modes.indexOf("top") !== -1) $div.height(h - dY);
            if (modes.indexOf("bottom") !== -1) $div.height(h + dY);
            if (editor) editor.layout();
            if (wavesurfer.isReady && wavesurfer.drawer.containerWidth !== wavesurfer.drawer.container.clientWidth) {
                wavesurfer.drawer.containerWidth = wavesurfer.drawer.container.clientWidth;
                wavesurfer.drawBuffer();
            }
        };
        const handleMouseUp = (e: JQuery.TouchEndEvent | JQuery.MouseUpEvent) => {
            if (e.originalEvent instanceof MouseEvent) {
                e.preventDefault();
                e.stopPropagation();
            }
            $("#iframe-faust-ui").css("pointer-events", "");
            $(document).off("mousemove touchmove", handleMouseMove);
            $(document).off("mouseup", handleMouseUp);
        };
        $(document).on("mousemove touchmove", handleMouseMove);
        $(document).on("mouseup touchend", handleMouseUp);
    });
    // Panels
    $(".btn-show-left").on("click", (e) => {
        if ($(e.currentTarget).hasClass("active")) {
            $("#left").hide();
            $(".btn-show-left").removeClass(["btn-primary", "active"]).addClass("btn-outline-secondary");
        } else {
            $("#left").show();
            $(".btn-show-left").addClass(["btn-primary", "active"]).removeClass("btn-outline-secondary");
        }
        editor.layout();
    });
    $(".btn-show-right").on("click", (e) => {
        if ($(e.currentTarget).hasClass("active")) {
            $("#right").hide();
            $(".btn-show-right").removeClass(["btn-primary", "active"]).addClass("btn-outline-secondary");
        } else {
            $("#right").show();
            $(".btn-show-right").addClass(["btn-primary", "active"]).removeClass("btn-outline-secondary");
        }
        editor.layout();
    });
    $(window).on("resize", () => {
        if (window.innerWidth <= 900) {
            $("#right").add("#left").hide();
            $(".btn-show-right").add(".btn-show-left").removeClass(["btn-primary", "active"]).addClass("btn-outline-secondary");
        } else {
            $("#right").add("#left").show();
            $(".btn-show-right").add(".btn-show-left").addClass(["btn-primary", "active"]).removeClass("btn-outline-secondary");
        }
    }).resize();
    // autorunning
    await loadURLParams(window.location.search);
    $("#select-voices").children(`option[value=${compileOptions.voices}]`).prop("selected", true);
    $("#select-buffer-size").children(`option[value=${compileOptions.bufferSize}]`).prop("selected", true);
    if (supportAudioWorklet) $("#check-worklet").prop({ disabled: false, checked: true }).change();
    $("#select-plot-mode").children(`option[value=${compileOptions.plotMode}]`).prop("selected", true).change();
    $("#select-plot-fftsize").children(`option[value=${compileOptions.plotFFT}]`).prop("selected", true).change();
    $("#select-plot-fftoverlap").children(`option[value=${compileOptions.plotFFTOverlap}]`).prop("selected", true).change();
    $("#input-plot-samps").change();
    $("#check-draw-spectrogram").change();
    $<HTMLInputElement>("#check-realtime-compile")[0].checked = compileOptions.realtimeCompile;
    if (compileOptions.realtimeCompile && !audioEnv.dsp) setTimeout(getDiagram, 0, uiEnv.fileManager.mainCode);
    window.faustEnv = faustEnv;
});
/**
 * Init audio environment, audioNodes
 *
 * @param {FaustEditorAudioEnv} audioEnv
 * @param {string} [deviceId]
 * @returns
 */
const initAudioCtx = async (audioEnv: FaustEditorAudioEnv, deviceId?: string) => {
    if (!audioEnv.audioCtx) {
        const audioCtx = new (window.webkitAudioContext || window.AudioContext)();
        audioEnv.audioCtx = audioCtx;
        audioEnv.outputEnabled = true;
        audioCtx.addEventListener("statechange", () => {
            if (audioCtx.state === "running") {
                $(".btn-dac").removeClass("btn-light").addClass("btn-primary")
                    .children("span").html("Output is On");
            } else {
                $(".btn-dac").removeClass("btn-primary").addClass("btn-light")
                    .children("span").html("Output is Off");
            }
        });
        const unlockAudioContext = () => {
            if (audioCtx.state !== "suspended") return;
            const unlock = (): any => audioCtx.resume().then(clean);
            // const unlock = (): any => audioCtx.resume().then(() => $<HTMLAudioElement>("#output-audio-stream")[0].play()).then(clean);
            const clean = () => $("body").off("touchstart touchend mousedown keydown", unlock);
            $("body").on("touchstart touchend mousedown keydown", unlock);
        };
        unlockAudioContext();
    }
    if (audioEnv.audioCtx.state !== "running") audioEnv.audioCtx.resume();
    if (!audioEnv.inputs) audioEnv.inputs = {};
    if (deviceId && !audioEnv.inputs[deviceId]) {
        if (deviceId === "-1") {
            if ($("#source-waveform audio").length) audioEnv.inputs[deviceId] = audioEnv.audioCtx.createMediaElementSource($<HTMLAudioElement>("#source-waveform audio")[0]);
        } else {
            const stream = await navigator.mediaDevices.getUserMedia({ audio: { deviceId } });
            audioEnv.inputs[deviceId] = audioEnv.audioCtx.createMediaStreamSource(stream);
        }
    }
    if (!audioEnv.splitterInput) audioEnv.splitterInput = audioEnv.audioCtx.createChannelSplitter(2);
    if (!audioEnv.analyserInput) audioEnv.analyserInput = audioEnv.audioCtx.createAnalyser();
    if (!audioEnv.analyserOutput) audioEnv.analyserOutput = audioEnv.audioCtx.createAnalyser();
    audioEnv.splitterInput.connect(audioEnv.analyserInput, 0);
    if (!audioEnv.destination) {
        audioEnv.destination = audioEnv.audioCtx.destination;
        /*
        if (supportMediaStreamDestination) {
            audioEnv.destination = audioEnv.audioCtx.createMediaStreamDestination();
            const audio = $("#output-audio-stream")[0] as HTMLAudioElement;
            if ("srcObject" in audio) audio.srcObject = audioEnv.destination.stream;
            else (audio as HTMLAudioElement).src = URL.createObjectURL(audioEnv.destination.stream);
        } else {
            audioEnv.destination = audioEnv.audioCtx.destination;
        }
        */
        audioEnv.destination.channelInterpretation = "discrete";
    }
    return audioEnv;
};
/**
 * Init analyser scopes with audio environment
 *
 * @param {FaustEditorUIEnv} uiEnv
 * @param {FaustEditorAudioEnv} audioEnv
 * @returns
 */
const initAnalysersUI = (uiEnv: FaustEditorUIEnv, audioEnv: FaustEditorAudioEnv) => {
    if (uiEnv.analysersInited) return;
    uiEnv.inputScope = new Scope({
        audioCtx: audioEnv.audioCtx,
        analyser: audioEnv.analyserInput,
        splitter: audioEnv.splitterInput,
        channels: 2,
        container: $<HTMLDivElement>("#input-analyser-ui")[0]
    });
    uiEnv.outputScope = new Scope({
        audioCtx: audioEnv.audioCtx,
        analyser: audioEnv.analyserOutput,
        splitter: audioEnv.splitterOutput,
        channels: 1,
        container: $<HTMLDivElement>("#output-analyser-ui")[0]
    });
    uiEnv.analysersInited = true;
};
/**
 * Update dsp inputs, outputs, params info
 *
 * @param {(FaustAudioWorkletNode | FaustScriptProcessorNode)} [node]
 * @returns
 */
const refreshDspUI = (node?: FaustAudioWorkletNode | FaustScriptProcessorNode) => {
    if (!node) {
        $("#dsp-ui-detail").hide();
        $("#dsp-ui-default").removeClass(["badge-success", "switch"]).addClass("badge-warning").html("no DSP yet");
        return;
    }
    $("#dsp-ui-detail").show();
    if (node instanceof ScriptProcessorNode) {
        $("#dsp-ui-default").removeClass("badge-success").addClass(["badge-warning", "switch"]).html("ScriptProcessor");
    } else {
        $("#dsp-ui-default").removeClass("badge-warning").addClass(["badge-success", "switch"]).html("AudioWorklet");
    }
    $("#dsp-ui-detail-inputs").html(node.getNumInputs().toString());
    $("#dsp-ui-detail-outputs").html(node.getNumOutputs().toString());
    $("#dsp-ui-detail-params").html(node.getParams().length.toString());
};
/**
 * Init editor, register faust language and code hint
 *
 * @returns
 */
const initEditor = async () => {
    const code = `import("stdfaust.lib");
process = ba.pulsen(1, 10000) : pm.djembe(60, 0.3, 0.4, 1) <: dm.freeverb_demo;`;
    // eslint-disable-next-line @typescript-eslint/no-unused-vars
    const polycode = `import("stdfaust.lib");
process = ba.pulsen(1, ba.hz2midikey(freq) * 1000) : pm.marimba(freq, 0, 7000, 0.5, 0.8) * gate * gain with {
    freq = hslider("freq", 440, 40, 8000, 1);
    gain = hslider("gain", 0.5, 0, 1, 0.01);
    gate = button("gate");
};
effect = dm.freeverb_demo;`;
    const monaco = await import("monaco-editor"); // eslint-disable-line import/no-unresolved
    monaco.languages.register(faustlang.language);
    monaco.languages.setLanguageConfiguration("faust", faustlang.config);
    monaco.editor.defineTheme("vs-dark", faustlang.theme);
    let saveCode = false;
    try {
        saveCode = JSON.parse(localStorage.getItem("faust_editor_params")).saveCode;
    } catch {} // eslint-disable-line no-empty
    const editor = monaco.editor.create($("#editor")[0], {
        value: saveCode ? (localStorage.getItem("faust_editor_code") || code) : code,
        language: "faust",
        theme: "vs-dark",
        dragAndDrop: true,
        mouseWheelZoom: true,
        wordWrap: "on"
    });
    faustlang.getProviders().then((providers) => {
        monaco.languages.registerHoverProvider("faust", providers.hoverProvider);
        monaco.languages.setMonarchTokensProvider("faust", providers.tokensProvider);
        monaco.languages.registerCompletionItemProvider("faust", providers.completionItemProvider);
        const faustDocURL = "https://faust.grame.fr/doc/libraries/";
        const showDoc = () => {
            const matched = faustlang.matchDocKey(providers.docs, editor.getModel(), editor.getPosition());
            if (matched) {
                const prefix = matched.nameArray.slice();
                prefix.pop();
                const doc = matched.doc;
                $("#a-docs").attr("href", `${faustDocURL}#${prefix.length ? prefix.join(".") + "." : ""}${doc.name.replace(/[[\]|]/g, "").toLowerCase()}`)[0].click();
                return;
            }
            $("#a-docs").attr("href", faustDocURL)[0].click();
        };
        $("#btn-docs").off("click").on("click", showDoc);
    });
    $(window).on("resize", () => editor.layout());
    return editor;
};<|MERGE_RESOLUTION|>--- conflicted
+++ resolved
@@ -189,13 +189,7 @@
         let strSvg: string; // Diagram SVG as string
         editorDecoration = editor.deltaDecorations(editorDecoration, []);
         try {
-<<<<<<< HEAD
-            const args: string[] = [];
-            compileOptions.args["-I"].forEach((s: string) => args.push("-I", s));
-            strSvg = faust.getDiagram(code, args);
-=======
             strSvg = faust.getDiagram(code, compileOptions.args);
->>>>>>> 93f2182f
         } catch (e) {
             /**
              * Parse Faust-generated error message to locate the lines with error
@@ -641,9 +635,9 @@
     }).on("click", e => e.stopPropagation());
     // Save as //TODO zip
     $("#btn-save").on("click", () => {
-        const text = uiEnv.fileManager.allCodes;
+        const text = uiEnv.fileManager.selectedCode;
         const uri = "data:text/plain;charset=utf-8," + encodeURIComponent(text);
-        $("#a-save").attr({ href: uri, download: uiEnv.fileManager.mainFileName })[0].click();
+        $("#a-save").attr({ href: uri, download: uiEnv.fileManager.selected })[0].click();
     });
     $("#a-save").on("click", e => e.stopPropagation());
     // Docs
