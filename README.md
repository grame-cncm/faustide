# Faust IDE [![Badge](https://img.shields.io/badge/link-996.icu-%23FF4D5B.svg?style=flat-square)](https://996.icu/#/en_US)

The online [Faust IDE](https://faustide.grame.fr) can be used to _edit_, _compile_ and _run_ Faust code from any recent Web Browser with [webassembly](http://webassembly.org) support. It works completely on the client side and it is therefore very convenient for situations with many simultaneous users (workshops, classrooms, etc.). It embeds the latest version of the Faust compiler with an efficient webassembly backend and offers polyphonic MIDI support.

![](faustide.png)

## Features

#### Code Editing
The editor engine is based on [Monaco Editor](https://microsoft.github.io/monaco-editor/). It provides _syntax highlighting_, _auto completion_, _code hinting_ and direct access to the _online documentation_. The documentation command (Ctrl-D) uses the function name at the cursor position to locate the relevant information.

#### Project Files
Several DSP files can be added in the top-left *Project Files* section and edited independently. Any non standard library, like a *foo.lib* file, can simply be added by drag/drop, then used in the DSP code with `import("foo.lib");`. 
DSP files or libraries can also be loaded or saved with the *Upload* and *Save As* buttons in the left column. 

#### Auto-Compiling
While the option is turned on, the diagram or the DSP UI will automatically be updated from the code. The editor will also try to tell if there is an error in your code.

#### MIDI input
MIDI Input is available for Chrome and Firefox browsers. You can also use the computer keyboard to input MIDI notes. We are using key map as Ablelon Live: A-line and Q-line for keys, ZX to move octave, CV to change velocity.

#### Polyphonic mode
The polyphonic mode can be activated by selecting a number of voices in the _Poly Voices_ menu on the left. [Standard Polyphony Parameters](https://faustdoc.grame.fr/manual/midi/#standard-polyphony-parameters) have to be used in the DSP voice.

A global effect can be added using the `effect = foo;` [convention](https://faustdoc.grame.fr/manual/midi/#audio-effects-and-polyphonic-synthesizer), possibly adapting the voice and effect inputs/outputs to make them compatible. 

#### Audio Input
You can choose your audio device or use an audio file to simulate the audio input of DSP. Drap and drop your file to the waveform below to substitute the file.

#### Audio Output
Audio output can be switched on/off using the he *Output is On/Output is Off* button on the bottom-right. 

#### Audio Recording
The generated sound can be recorded on the fly then possibly saved using the *Record/Save* section on the bottom-right. 

#### Remote compilation
The currently edited DSP program can be sent to the [remote compilation service](https://github.com/grame-cncm/faustservice) which allows to export for a large number of targets, like various standalone formats, a Max/MSP external on macOS or Windows, a SuperCollider UGen.etc. Use the *Truck* button on the left column to access the list of possible *Platform* and the list of associated *Architecture*. Select one *Platform/Architecture* pair and wait a bit until you get the compiled result as a binary zipped file.  
Note that some targets produce a source file (like *source/cplusplus*), or ready to be compiled projects (like *juce/plug-in* to create a [JUCE](https://juce.com) project).

#### Audio analyzers
Tools to display audio signals are available in the left panel:

- **Mode** can be _Offline_, _Continuous_, _On Event_ (to synchronize visualisation with control event changes), and _Manual_ (to be triggered with the _Plot (Snapshot)_ button at the bottom)

- **Samples** changes the number of displayed samples (so corresponding to the window width) 

- **Sample Rate** displays the currently selected audio device sample rate

- **FFT Size** and **FFT Overlap** value are used when using _Oscilloscope_ and _Spectroscope_ modes

In the _Plot_ Tab in the middle section, you can switch the visualization between _Data_, _Interleaved_, _Oscilloscope_ and _Spectroscope_. Note that when used with _On Event_ mode, values in the _Data_ visualisation mode only change at sample 128 (since _On Event_ mode plots from 128 samples before the event).

Both input and output have an audio analyzer in the right panel. In the small audio output window at the bottom, you can switch the visualization between _Oscilloscope_ and _Spectroscope_, or change buffer size and channel. Three numbers showing at right side are current value, estimated frequency and RMS.

In the display zone, zoom can be changed with *2 fingers up/down slide* on macOS from 1x up to 800x. 

#### SVG Diagrams
The _Diagram_ tab allows displaying the circuit SVG diagram. You can navigate inside it by clicking on the dark blue part to go down in the circuit hierarchy, or clicking on the diagram border to go up in the circuit hierarchy.

<<<<<<< HEAD
#### Vim Mode Support
The Monaco Editor supports an optional mode for Vim users. To enable it, check the left side bar and activate the corresponding checkbox.
=======
#### Soundfiles access

The [soundfile](https://faustdoc.grame.fr/manual/syntax/#soundfile-primitive) primitive can be used in the IDE, **in ScriptProcessor only for now**. The audio files have to be accessed:

- either using a full URL like https://raw.githubusercontent.com/grame-cncm/GameLAN/master/baliphone/Gamelan_1_1_C_gauche.flac

- or by defining the soundfile base URL folder with the `declare soundfiles "https://raw.githubusercontent.com/grame-cncm/GameLAN/master/baliphone";` metadata, then the actual audio file name in the code. See this [example](https://github.com/grame-cncm/GameLAN/blob/master/baliphone/Baliphone.dsp). Several base URL can be listed with the `declare soundfiles "https://url1;https://url2;https://url3";` kind of syntax.
>>>>>>> b7244a4b

## Recommended Browsers
The recommended browsers are the latest versions of Chrome and Firefox for AudioWorklet and MIDI, but it requires an https connection to use the audio inputs.

## Building

Firstly ensure that you have [Git](https://git-scm.com/downloads) and [Node.js](https://nodejs.org/) installed.

Clone a copy of the repo then change to the directory:

```bash
git clone https://github.com/grame-cncm/faustide.git --depth 1
cd faustide
```
Beware: on Windows, before cloning the repository, and for the libfaust-wasm.data file line ending to be correctly handled, you'll have to do:

```bash
git config --global core.autocrlf false
```

Install dev dependencies:

```bash
npm install
```

Possibly:

```bash
npm update
```

To build everything (using Webpack 4, Babel 7, TypeScript), this will produce `dist/index.js`
```bash
npm run build
```

To test, put the directory in a local server, then open page: `./dist/index.html`

If you need to update the editor's version using `git pull`, as the repository has other dependencies hosted on Github, you may run `npm update` to make sure everything is up to date.

## Launching the local editor

A local HTTP server has to be started with `npm run serve` (or something similar), then use `http://127.0.0.1:8000/dist/` to launch the local editor.

## Versioning

You'll have to raise the package version number in `package.json` before `npm run build` to properly work.

## Useful links

- [https://faustide.grame.fr](https://faustide.grame.fr): the official link on the Faust IDE website
- [https://github.com/grame-cncm/faustide](https://github.com/grame-cncm/faustide): the github repository

## Known problems and solutions

- evaluating a heavy DSP program may hang the IDE, which will stay in this state even if you open it again, if the **Real-time Compile** checkbox was set. You can deactivate the checkbox by opening the IDE with the `https://faustide.grame.fr/?realtime_compile=0` URL
- MIDI is only working in Chrome and Firefox
- a bug in the Safari/Webkit implementation (see https://bugs.webkit.org/show_bug.cgi?id=220038) makes the AudioWorklet mode fail or behave incorrectly. You'll have to use the old ScriptProcessor mode for now
- the **ExpressVPN** browser extension runs a background loop when "Not Connected" which causes any instantiated FaustUI element to fail after a few seconds. Disabling the extension will solve this problem (not tested on Safari)
- some users report random problems when exporting the code, like missing labels when exporting on osx/coreaudio-qt. Clearing the browser's cache and cookies can fix the issue<|MERGE_RESOLUTION|>--- conflicted
+++ resolved
@@ -57,10 +57,10 @@
 #### SVG Diagrams
 The _Diagram_ tab allows displaying the circuit SVG diagram. You can navigate inside it by clicking on the dark blue part to go down in the circuit hierarchy, or clicking on the diagram border to go up in the circuit hierarchy.
 
-<<<<<<< HEAD
 #### Vim Mode Support
+
 The Monaco Editor supports an optional mode for Vim users. To enable it, check the left side bar and activate the corresponding checkbox.
-=======
+
 #### Soundfiles access
 
 The [soundfile](https://faustdoc.grame.fr/manual/syntax/#soundfile-primitive) primitive can be used in the IDE, **in ScriptProcessor only for now**. The audio files have to be accessed:
@@ -68,7 +68,6 @@
 - either using a full URL like https://raw.githubusercontent.com/grame-cncm/GameLAN/master/baliphone/Gamelan_1_1_C_gauche.flac
 
 - or by defining the soundfile base URL folder with the `declare soundfiles "https://raw.githubusercontent.com/grame-cncm/GameLAN/master/baliphone";` metadata, then the actual audio file name in the code. See this [example](https://github.com/grame-cncm/GameLAN/blob/master/baliphone/Baliphone.dsp). Several base URL can be listed with the `declare soundfiles "https://url1;https://url2;https://url3";` kind of syntax.
->>>>>>> b7244a4b
 
 ## Recommended Browsers
 The recommended browsers are the latest versions of Chrome and Firefox for AudioWorklet and MIDI, but it requires an https connection to use the audio inputs.
